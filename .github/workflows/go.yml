# This workflow will build a golang project
# For more information see: https://docs.github.com/en/actions/automating-builds-and-tests/building-and-testing-go

name: Go

on:
  push:
    branches: [ "main" ]
  pull_request:
    branches: [ "main" ]

jobs:

  build:
    runs-on: ubuntu-latest
    steps:
<<<<<<< HEAD
    - uses: actions/checkout@v5
=======
    - uses: actions/checkout@v4
      with:
        fetch-depth: 0  # Shallow clones should be disabled for a better relevancy of analysis
>>>>>>> af25fb28

    - name: Set up Go
      uses: actions/setup-go@v6
      with:
        go-version: '1.25'

    - name: Build
      run: go build -v ./...

    - name: Test with Coverage
      run: go test -v -coverprofile=coverage.out -covermode=atomic ./...<|MERGE_RESOLUTION|>--- conflicted
+++ resolved
@@ -14,13 +14,9 @@
   build:
     runs-on: ubuntu-latest
     steps:
-<<<<<<< HEAD
     - uses: actions/checkout@v5
-=======
-    - uses: actions/checkout@v4
       with:
         fetch-depth: 0  # Shallow clones should be disabled for a better relevancy of analysis
->>>>>>> af25fb28
 
     - name: Set up Go
       uses: actions/setup-go@v6
